--- conflicted
+++ resolved
@@ -1,10 +1,6 @@
 #!/bin/bash
 
 sleep 5;
-<<<<<<< HEAD
-
-=======
->>>>>>> 93cb6cef
 while [ ! -f /arch_data/init_complete ]; do
   echo 'Waiting for init to complete...';
   sleep 5;
